###############################################################################
#
# Licensed to the Apache Software Foundation (ASF) under one
# or more contributor license agreements.  See the NOTICE file
# distributed with this work for additional information
# regarding copyright ownership.  The ASF licenses this file
# to you under the Apache License, Version 2.0 (the
# "License"); you may not use this file except in compliance
# with the License.  You may obtain a copy of the License at
#
#   http://www.apache.org/licenses/LICENSE-2.0
#
# Unless required by applicable law or agreed to in writing,
# software distributed under the License is distributed on an
# "AS IS" BASIS, WITHOUT WARRANTIES OR CONDITIONS OF ANY
# KIND, either express or implied.  See the License for the
# specific language governing permissions and limitations
# under the License.
#
###############################################################################

import json
import logging
import os.path
import sys

import click

from csv2bufr import __version__
from csv2bufr import transform as transform_csv

THISDIR = os.path.dirname(os.path.realpath(__file__))
MAPPINGS = f"{THISDIR}{os.sep}resources{os.sep}mappings"


def cli_option_verbosity(f):
    logging_options = ["ERROR", "WARNING", "INFO", "DEBUG", "NOTSET"]

    def callback(ctx, param, value):
        if value is not None:
            logging.basicConfig(stream=sys.stdout,
                                level=getattr(logging, value))
        return True

    return click.option("--verbosity", "-v",
                        type=click.Choice(logging_options),
                        help="Verbosity",
                        callback=callback)(f)


def cli_callbacks(f):
    f = cli_option_verbosity(f)
    return f


@click.group()
@click.version_option(version=__version__)
def cli():
    """csv2bufr"""
    pass


@click.group()
def data():
    """data workflows"""
    pass


@click.group()
def mappings():
    """stored mappings"""
    pass


@click.command('list')
@click.pass_context
def list_mappings(ctx):
    for mapping in os.listdir(MAPPINGS):
        msg = f"{mapping} => {MAPPINGS}{os.sep}{mapping}"
        click.echo(msg)


@click.command()
@click.pass_context
@click.argument("csv_file", type=click.File())
@click.option("--mapping", required=True,
              help="Name of file or mapping template to " +
                   "use to map from CSV to BUFR")
@click.option("--output-dir", "output_dir", required=True,
              help="Name of output file")
@click.option("--station-metadata", "station_metadata", required=True,
              help="WIGOS station identifier JSON file")
@click.option("--geojson-template", "geojson_template", required=False,
              default=None,
              help="Name of file or template for GeoJSON containing " +
                   "mapping from BUFR to GeoJSON")
@cli_option_verbosity
def transform(ctx, csv_file, mapping, output_dir, station_metadata,
              geojson_template, verbosity):
    result = None
    click.echo(f"Transforming {csv_file.name} to BUFR")

    # identify mapping to use
    if not os.path.isfile(mapping):
        mappings_file = f"{MAPPINGS}{os.sep}{mapping}.json"
        if not os.path.isfile(mappings_file):
            raise click.ClickException(
                f"Invalid stored mapping ({mappings_file})")
    else:
        mappings_file = mapping
<<<<<<< HEAD

    # load mappings
    with open(mappings_file) as fh:
        mappings = json.load(fh)

    # now identify geojson template to use
    template = None
=======
    # now identify geojson template to use
>>>>>>> aca481e0
    if geojson_template is not None:
        if not os.path.isfile(geojson_template):
            json_template_file = f"{MAPPINGS}{os.sep}{geojson_template}.geojson"  # noqa
        else:
            json_template_file = geojson_template
<<<<<<< HEAD
        with open(json_template_file) as fh:
            template = json.load(fh)

    metadata = None
    with open(station_metadata) as fh:
        metadata = json.load(fh)

    try:
        result = transform_csv(csv_file.read(), metadata, mappings, template)
    except Exception as err:
        raise click.ClickException(err)
=======

    with open(mappings_file) as fh2, open(station_metadata) as fh3, open(json_template_file) as fh4:  # noqa
        try:
            result = transform_csv(csv_file.read(),
                                   metadata=json.load(fh3),
                                   mappings=json.load(fh2),
                                   template=json.load(fh4))
        except Exception as err:
            raise click.ClickException(err)
>>>>>>> aca481e0

    click.echo("Writing data to file")
    for key, value in result.items():
        bufr_filename = f"{output_dir}{os.sep}{key}.bufr4"
        with open(bufr_filename, "wb") as fh:
            fh.write(value["bufr4"])
        if "geojson" in value:
            click.echo("Writing GeoJSON data to file")
            json_filename = f"{output_dir}{os.sep}{key}.geojson"
            with open(json_filename, "w") as fh:
                fh.write(value["geojson"])

    click.echo("Done")


data.add_command(transform)
mappings.add_command(list_mappings)

cli.add_command(data)
cli.add_command(mappings)<|MERGE_RESOLUTION|>--- conflicted
+++ resolved
@@ -108,7 +108,6 @@
                 f"Invalid stored mapping ({mappings_file})")
     else:
         mappings_file = mapping
-<<<<<<< HEAD
 
     # load mappings
     with open(mappings_file) as fh:
@@ -116,15 +115,12 @@
 
     # now identify geojson template to use
     template = None
-=======
-    # now identify geojson template to use
->>>>>>> aca481e0
+
     if geojson_template is not None:
         if not os.path.isfile(geojson_template):
             json_template_file = f"{MAPPINGS}{os.sep}{geojson_template}.geojson"  # noqa
         else:
             json_template_file = geojson_template
-<<<<<<< HEAD
         with open(json_template_file) as fh:
             template = json.load(fh)
 
@@ -136,17 +132,6 @@
         result = transform_csv(csv_file.read(), metadata, mappings, template)
     except Exception as err:
         raise click.ClickException(err)
-=======
-
-    with open(mappings_file) as fh2, open(station_metadata) as fh3, open(json_template_file) as fh4:  # noqa
-        try:
-            result = transform_csv(csv_file.read(),
-                                   metadata=json.load(fh3),
-                                   mappings=json.load(fh2),
-                                   template=json.load(fh4))
-        except Exception as err:
-            raise click.ClickException(err)
->>>>>>> aca481e0
 
     click.echo("Writing data to file")
     for key, value in result.items():
