--- conflicted
+++ resolved
@@ -589,11 +589,10 @@
         parser.parse(path).find(mappings)[0].value["value"]
     path = "$.header[?(@.eccodes_key=='masterTablesVersionNumber')]"
     table_version = parser.parse(path).find(mappings)[0].value["value"]
-<<<<<<< HEAD
+
     nheaders = mappings["number_header_rows"]
     names = mappings["names_on_row"]
-=======
->>>>>>> 56c046bd
+
     # =========================================
     # Now we need to convert string back to CSV
     # and iterate over rows
@@ -602,7 +601,7 @@
     reader = csv.reader(fh, delimiter=',', quoting=csv.QUOTE_NONNUMERIC)
     # counter to keep track
     rows_read = 0
-<<<<<<< HEAD
+    
     # first read in and process header rows
     while rows_read < nheaders:
         row = next(reader)
@@ -610,23 +609,6 @@
             col_names = row
         rows_read += 1
         continue
-=======
-
-    # now iterate
-    for row in reader:
-        if rows_read == 0:  # header row
-            col_names = row
-            rows_read += 1
-            continue
-        else:  # data row, make dictionary
-            data = row
-            data_dict = dict(zip(col_names, data))
-            rows_read += 1
-        # initialise new BUFRMessage
-        LOGGER.debug("Initializing new BUFR message")
-        message = BUFRMessage(unexpanded_descriptors, delayed_replications,
-                              table_version)
->>>>>>> 56c046bd
 
     # initialise new BUFRMessage (and reuse later)
     LOGGER.debug("Initializing new BUFR message")
@@ -662,29 +644,15 @@
         rmk = message.md5()
         result["md5"] = rmk
 
-<<<<<<< HEAD
         # now create GeoJSON if specified
         if template is not None:
             LOGGER.debug("Adding GeoJSON representation")
-=======
-        result = {
-            "bufr4": message.as_bufr()
-        }
-
-        # encode to BUFR
-        if template:
-            LOGGER.debug("Adding GeoJSON representation")
-            # if template specified get geojson as well
->>>>>>> 56c046bd
             result["geojson"] = message.as_geojson(rmk, template)
 
         # now additional metadata elements
         LOGGER.debug("Adding metadata elements")
         result["_meta"] = {
-<<<<<<< HEAD
-=======
             "identifier": rmk,
->>>>>>> 56c046bd
             "data_date": message.get_datetime(),
             "originating_centre": message.get_element("bufrHeaderCentre"),
             "data_category": message.get_element("dataCategory")
@@ -694,9 +662,5 @@
         # increment ticker
         rows_read += 1
 
-<<<<<<< HEAD
         # now yield result back to caller
-=======
-        LOGGER.debug(f"Message: {result}")
->>>>>>> 56c046bd
         yield result