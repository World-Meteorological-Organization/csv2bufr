###############################################################################
#
# Licensed to the Apache Software Foundation (ASF) under one
# or more contributor license agreements.  See the NOTICE file
# distributed with this work for additional information
# regarding copyright ownership.  The ASF licenses this file
# to you under the Apache License, Version 2.0 (the
# "License"); you may not use this file except in compliance
# with the License.  You may obtain a copy of the License at
#
#   http://www.apache.org/licenses/LICENSE-2.0
#
# Unless required by applicable law or agreed to in writing,
# software distributed under the License is distributed on an
# "AS IS" BASIS, WITHOUT WARRANTIES OR CONDITIONS OF ANY
# KIND, either express or implied.  See the License for the
# specific language governing permissions and limitations
# under the License.
#
###############################################################################

__version__ = "0.1.0"

import csv
from datetime import timezone, datetime
import hashlib
from io import StringIO, BytesIO
import logging
import tempfile
from typing import Union

from eccodes import (codes_bufr_new_from_file, codes_bufr_new_from_samples,
                     codes_set_array, codes_set, codes_get_native_type,
                     codes_write, codes_release, codes_get,
                     CODES_MISSING_LONG, CODES_MISSING_DOUBLE)
from jsonschema import validate

# some 'constants'
SUCCESS = True
NUMBERS = (float, int, complex)
MISSING = ("NA", "NaN", "NAN", "None")

NULLIFY_INVALID = True  # TODO: move to env. variable

LOGGER = logging.getLogger(__name__)

<<<<<<< HEAD
def parse_wigos_id( wigos_id: str) -> dict:
=======

def parse_wigos_id(wigos_id: str) -> dict:
    """
    Split a WSI into a mapping dictionary for use in subsequent processing

    :param wigos_id: WIGOS Station Identifier (WSI)

    :returns: `dict` of WIGOS series/issuer/issuer number/local id
    """

>>>>>>> 50cf6d9c
    tokens = wigos_id.split("-")
    assert len(tokens) == 4
    result = {
        "wigos-id-series": int(tokens[0]),
        "wigos-id-issuer": int(tokens[1]),
        "wigos-id-issue-number": int(tokens[2]),
        "wigos-id-local": tokens[3]
    }
    return result


def validate_mapping_dict(mapping_dict: dict) -> bool:
    """
    Validate mapping dictionary

    :param mapping_dict: TODO: describe

    :returns: `bool` of validation result
    """

    file_schema = {
        "type": "object",
        "properties": {
            "inputDelayedDescriptorReplicationFactor": {
                "type": ["array", "null"]
            },
            "sequence": {
                "type": ["array"]
            }
        }
    }
    # now validate
    try:
        validate(mapping_dict, file_schema)
    except Exception as e:
        message = "invalid mapping dictionary"
        LOGGER.error(message)
        raise e
    # now schema for each element in the sequence array
    # TODO: make optional elements optional
    element_schema = {
        "type": "object",
        "properties": {
            "key": {
                "type": "string"
            },
            "value": {
                "type": [
                    "boolean", "object", "array", "number", "string", "null"
                ]
            },
            "column": {
                "type": ["string", "null"]
            },
            "valid-min": {
                 "type": ["number", "null"]
            },
            "valid-max": {
                 "type": ["number", "null"]
            },
            "scale": {
                "type": ["number", "null"]
            },
            "offset": {
                "type": ["number", "null"]
            }
        }
    }

    # now iterate over elements and validate each
    for element in mapping_dict["sequence"]:
        try:
            validate(element, schema=element_schema)
        except Exception as e:
            message = f"invalid element ({e.json_path}) for {element['key']} in mapping file: {e.message}"  # noqa
            LOGGER.error(message)
            raise e
        if (element["scale"] is None) is not (element["offset"] is None):
            message = f"scale and offset should either both be present or both set to missing for {element['key']} in mapping file"  # noqa
            LOGGER.error(message)
            e = ValueError(message)
            raise e

    return SUCCESS


def apply_scaling(value: Union[NUMBERS], element: dict) -> Union[NUMBERS]:
    """
    Apply simple scaling and offsets

    :param value: TODO describe
    :param element: TODO describe

    :returns: scaled value
    """

    if isinstance(value, NUMBERS):
        if None not in [element["scale"], element["offset"]]:
            try:
                value = value * pow(10, element["scale"]) + element["offset"]
            except Exception as e:
                LOGGER.error(e.message)
                raise e
    return value


def validate_value(key: str, value: Union[NUMBERS],
                   valid_min: Union[NUMBERS],
                   valid_max: Union[NUMBERS],
                   nullify_on_fail: bool = False) -> Union[NUMBERS]:
    """
    Check numeric values lie within specified range (if specified)

    :param key: TODO describe
    :param value: TODO describe
    :param valid_min: TODO describe
    :param valid_max: TODO describe
    :param nullify_on_fail: TODO describe

    :returns: validated value
    """

    if value is None:
        return value
    if not isinstance(value, NUMBERS):
        # TODO: add checking against code / flag table here?
        return value

    if None not in [valid_min, valid_max]:
        if value > valid_max or value < valid_min:
            e = ValueError(f"{key}: Value ({value}) out of valid range ({valid_min} - {valid_max}).")  # noqa
            if nullify_on_fail:
                message = f"{e} Element set to missing"
                LOGGER.warning(message)
                return None
            else:
                LOGGER.error(str(e))
                raise e

    return value


def encode(mapping_dict: dict, data_dict: dict) -> BytesIO:
    """
    This is the primary function that does the conversion to BUFR

    :param mapping_dict: dictionary containing eccodes key and mapping to
                         data dict, includes option to specify
                         valid min and max, scale and offset.
    :param data_dict: dictionary containing data values

    :return: BytesIO object containing BUFR message
    """

    # initialise message to be encoded
    bufr_msg = codes_bufr_new_from_samples("BUFR4")

    # set delayed replication factors if present
    if mapping_dict["inputDelayedDescriptorReplicationFactor"] is not None:
        codes_set_array(bufr_msg, "inputDelayedDescriptorReplicationFactor",
                        mapping_dict["inputDelayedDescriptorReplicationFactor"])  # noqa

    # ===================
    # Now encode the data
    # ===================
    for element in mapping_dict["sequence"]:
        key = element["key"]
        value = None
        assert value is None
        if element["value"] is not None:
            value = element["value"]
        elif element["column"] is not None:
            value = data_dict[element["column"]]
        else:
            # change the following to debug or leave as warning?
            LOGGER.debug(f"No value for {key} but included in mapping file, value set to missing")  # noqa
        # now set
        if value is not None:
            LOGGER.debug(f"setting value {value} for element {key}.")
            if isinstance(value, list):
                try:
                    LOGGER.debug("calling codes_set_array")
                    codes_set_array(bufr_msg, key, value)
                except Exception as e:
                    LOGGER.error(f"error calling codes_set_array({bufr_msg}, {key}, {value}): {e}")  # noqa
                    raise e
            else:
                try:
                    LOGGER.debug("calling codes_set")
                    nt = codes_get_native_type(bufr_msg, key)
                    # convert to native type, required as in Malawi data 0
                    # encoded as "0" for some elements.
                    if nt is int and not isinstance(value, int):
                        LOGGER.warning(f"int expected for {key} but received {type(value)} ({value})")  # noqa
                        if isinstance(value, float):
                            value = int(round(value))
                        else:
                            value = int(value)
                        LOGGER.warning(f"value converted to int ({value})")
                    elif nt is float and not isinstance(value, float):
                        LOGGER.warning(f"float expected for {key} but received {type(value)} ({value})")  # noqa
                        value = float(value)
                        LOGGER.warning(f"value converted to float ({value})")
                    else:
                        value = value
                    codes_set(bufr_msg, key, value)
                except Exception as e:
                    LOGGER.error(f"error calling codes_set({bufr_msg}, {key}, {value}): {e}")  # noqa
                    raise e

    # ==============================
    # Message now ready to be packed
    # ==============================
    try:
        codes_set(bufr_msg, "pack", True)
    except Exception as e:
        LOGGER.error(f"error calling codes_set({bufr_msg}, 'pack', True): {e}")
        raise e

    # =======================================================
    # now write to in memory file and return object to caller
    # =======================================================
    try:
        fh = BytesIO()
        codes_write(bufr_msg, fh)
        codes_release(bufr_msg)
        fh.seek(0)
    except Exception as e:
        LOGGER.error(f"error writing to internal BytesIO object, {e}")
        raise e

    # =============================================
    # Return BytesIO object containing BUFR message
    # =============================================
    return fh


def bufr2geojson(identifier: str, bufr_msg: BytesIO, template: dict) -> dict:
    """
    Function to convert BUFR message to GeoJSON

    :param identifier: identifier of BUFR message
    :param bufr_msg: Bytes of BUFR message
    :param data_dict: dictionary contain template for GeoJSON data
                      including mapping from BUFR elements to GeoJSON

    :return: dict of GeoJSON representation from the BUFR message
    """

    # code to validate template here

    # FIXME: need eccodes function to init BUFR from bytes
    with tempfile.TemporaryFile() as fh:
        fh.write(bufr_msg.read())
        fh.seek(0)
        bufr_msg2 = codes_bufr_new_from_file(fh)

    # unpack the data for reading
    codes_set(bufr_msg2, "unpack", True)

    result = extract(bufr_msg2, template)

    # add unique ID to GeoJSON
    result["id"] = identifier
    # now set resultTime
    result["properties"]["resultTime"] = datetime.now(timezone.utc).isoformat(
        timespec="seconds")

    return result


def extract(bufr_msg: int, object_: Union[dict, list]) -> Union[dict, list]:
    """
    Function to recursively traverse object and extract values from BUFR
    message

    :param bufr_msg: Integer used by eccodes to access message
    :param object_: dictionary or list specifying what to extract
                   from the BUFR message.

    :return: extracted dict or list
    """

    if isinstance(object_, dict):
        # check if format or eccodes in object
        if "format" in object_:
            assert "args" in object_
            args = extract(bufr_msg, object_["args"])
            if None not in args:
                result = object_["format"].format(*args)
            else:
                result = None
        elif "eccodes_key" in object_:
            result = codes_get(bufr_msg, object_["eccodes_key"])
            if result in (CODES_MISSING_LONG, CODES_MISSING_DOUBLE):
                result = None
        else:
            for k in object_:
                object_[k] = extract(bufr_msg, object_[k])
            result = object_
    elif isinstance(object_, list):
        for idx in range(len(object_)):
            object_[idx] = extract(bufr_msg, object_[idx])
        result = object_
    else:
        result = object_

    return result


def transform(data: str, mappings: dict, station_metadata: dict) -> dict:
    """
    TODO: describe function

    :param data: TODO: describe
    :param mappings: TODO: describe
    :param station_metadata: TODO: describe

    :return: `dict` of BUFR messages
    """

    # validate mappings
    e = validate_mapping_dict(mappings)
    if e is not SUCCESS:
        raise ValueError("Invalid mappings")

    LOGGER.debug("mapping dictionary validated")

    # TODO: add in code to validate station_metadata

    # we may have multiple rows in the file, create list object to return
    # one item per message
    messages = {}
    # now convert data to StringIO object
    fh = StringIO(data)
    # now read csv data and iterate over rows
    reader = csv.reader(fh, delimiter=',', quoting=csv.QUOTE_NONNUMERIC)
    rows_read = 0
    for row in reader:
        if rows_read == 0:
            col_names = row
        else:
            data = row
            data_dict = dict(zip(col_names, data))
            try:
                data_dict = {**data_dict, **station_metadata['data']}
            except Exception as e:
                message = "issue merging station and data dictionaries."
                LOGGER.error(f"{message}{e}")
                raise e
            # Iterate over items to map, perform unit conversions and validate
            for element in mappings["sequence"]:
                value = element["value"]
                column = element["column"]
                # select between "value" and "column" fields.
                if value is not None:
                    value = element["value"]
                elif column is not None:
                    # get column name
                    # make sure column is in data_dict
                    if (column not in data_dict):
                        message = f"column '{column}' not found in data dictionary"  # noqa
                        raise ValueError(message)
                    value = data_dict[column]
                    if value in MISSING:
                        value = None
                    else:
                        value = apply_scaling(value, element)
                else:
                    LOGGER.debug(f"value and column both None for element {element['key']}")  # noqa
                # now validate value
                LOGGER.debug(f"validating value {value} for element {element['key']}")  # noqa
                value = validate_value(element["key"], value,
                                       element["valid-min"],
                                       element["valid-max"],
                                       NULLIFY_INVALID)

                LOGGER.debug(f"value {value} validated for element {element['key']}")  # noqa
                # update data dictionary
                if column is not None:
                    data_dict[column] = value
                LOGGER.debug(f"value {value} updated for element {element['key']}")  # noqa

            # now encode the data (this one line is where the magic happens
            # once the dictionaries have been read in)
            msg = encode(mappings, data_dict)
            key = hashlib.md5(msg.read()).hexdigest()
            LOGGER.debug(key)
            msg.seek(0)
            messages[key] = msg

        rows_read += 1

    num_messages = rows_read - 1
    LOGGER.info(f"{num_messages} row{'s'[:num_messages^1]} read and converted to BUFR")  # noqa

    return messages<|MERGE_RESOLUTION|>--- conflicted
+++ resolved
@@ -44,9 +44,6 @@
 
 LOGGER = logging.getLogger(__name__)
 
-<<<<<<< HEAD
-def parse_wigos_id( wigos_id: str) -> dict:
-=======
 
 def parse_wigos_id(wigos_id: str) -> dict:
     """
@@ -57,7 +54,6 @@
     :returns: `dict` of WIGOS series/issuer/issuer number/local id
     """
 
->>>>>>> 50cf6d9c
     tokens = wigos_id.split("-")
     assert len(tokens) == 4
     result = {
